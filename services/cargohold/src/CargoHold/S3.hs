{-# LANGUAGE BangPatterns               #-}
{-# LANGUAGE FlexibleContexts           #-}
{-# LANGUAGE GeneralizedNewtypeDeriving #-}
{-# LANGUAGE MultiParamTypeClasses      #-}
{-# LANGUAGE MultiWayIf                 #-}
{-# LANGUAGE OverloadedStrings          #-}
{-# LANGUAGE RecordWildCards            #-}
{-# LANGUAGE ScopedTypeVariables        #-}
{-# LANGUAGE StrictData                 #-}
{-# LANGUAGE TupleSections              #-}
{-# LANGUAGE TypeFamilies               #-}
{-# LANGUAGE ViewPatterns               #-}

module CargoHold.S3
    ( S3AssetKey
    , S3AssetMeta (..)
    , uploadV3
    , getMetadataV3
    , updateMetadataV3
    , deleteV3
    , mkKey
<<<<<<< HEAD
    , s3Key
    , signedUrl
=======
    , signedURL
>>>>>>> 3966ea2a

      -- * Resumable Uploads
    , S3Resumable
    , resumableOwner
    , resumableTotalSize
    , resumableExpires
    , resumableChunkSize
    , resumableOffset
    , createResumable
    , getResumable
    , completeResumable
    , S3Chunk
    , uploadChunk

      -- Legacy
    , plainKey
    , otrKey
    , getMetadata
    , getOtrMetadata
    ) where

import CargoHold.App hiding (Env, Handler)
import Control.Applicative ((<|>))
import CargoHold.API.Error
import CargoHold.Options
import Control.Error (ExceptT, throwE)
import Control.Lens hiding ((.=), (:<), (:>), parts)
import Control.Monad
import Control.Monad.IO.Class
import Control.Monad.Trans.Class
import Control.Monad.Trans.Resource
import Control.Retry
import Data.Binary.Builder (toLazyByteString)
import Data.ByteString (ByteString)
import Data.ByteString.Conversion
import Data.Conduit
import Data.Foldable (toList)
import Data.Id
import Data.List (foldl')
import Data.Maybe
import Data.Monoid ((<>))
import Data.Sequence (Seq, ViewR (..), ViewL (..))
import Data.Time.Clock
import Data.Text (Text)
import Data.Text.Encoding (encodeUtf8, decodeLatin1)
import Network.AWS hiding (Error)
import Network.AWS.S3
import Network.AWS.Data.Body
import Network.AWS.Data.Crypto
import Network.Wai.Utilities.Error (Error (..))
import Safe (readMay)
import System.Logger.Message
<<<<<<< HEAD
import URI.ByteString

import qualified CargoHold.AWS                as AWS
=======
import Text.XML.Cursor (laxElement, ($/), (&|))
import URI.ByteString

import qualified Aws                          as Aws
import qualified Aws.Core                     as Aws
import qualified Bilge.Retry                  as Retry
>>>>>>> 3966ea2a
import qualified CargoHold.Types.V3           as V3
import qualified CargoHold.Types.V3.Resumable as V3
import qualified Codec.MIME.Type              as MIME
import qualified Codec.MIME.Parse             as MIME
import qualified Data.ByteString.Char8        as C8
import qualified Data.ByteString.Lazy         as LBS
import qualified Data.CaseInsensitive         as CI
import qualified Data.Conduit                 as Conduit
import qualified Data.Conduit.Binary          as Conduit
import qualified Data.List.NonEmpty           as NE
import qualified Data.Sequence                as Seq
import qualified Data.HashMap.Lazy            as HML
import qualified Data.Text                    as Text
import qualified Data.Text.Ascii              as Ascii
import qualified Data.Text.Encoding           as Text
import qualified Data.UUID                    as UUID
import qualified System.Logger.Class          as Log

newtype S3AssetKey = S3AssetKey { s3Key :: Text }
    deriving (Eq, Show, ToByteString)

-- | Asset metadata tracked in S3.
data S3AssetMeta = S3AssetMeta
    { v3AssetOwner :: V3.Principal
    , v3AssetToken :: Maybe V3.AssetToken
    , v3AssetType  :: MIME.Type
    } deriving Show

uploadV3 :: V3.Principal
         -> V3.AssetKey
         -> V3.AssetHeaders
         -> Maybe V3.AssetToken
         -> Source (ResourceT IO) ByteString
         -> ExceptT Error App ()
uploadV3 prc (s3Key . mkKey -> key) (V3.AssetHeaders ct cl md5) tok src = do
    Log.debug $ "remote" .= val "S3"
        ~~ "asset.owner" .= toByteString prc
        ~~ "asset.key"   .= key
        ~~ "asset.type"  .= MIME.showType ct
        ~~ "asset.size"  .= cl
        ~~ msg (val "Uploading asset")
    void $ exec req
  where
    reqBdy = ChunkedBody defaultChunkSize (fromIntegral cl) src
    md5Res = Text.decodeLatin1 $ digestToBase Base64 md5

    req b = putObject (BucketName b) (ObjectKey key) (toBody reqBdy)
          & poContentType ?~ encodeMIMEType ct
          & poContentMD5  ?~ md5Res
          & poMetadata    .~ metaHeaders tok prc

getMetadataV3 :: V3.AssetKey -> ExceptT Error App (Maybe S3AssetMeta)
getMetadataV3 (s3Key . mkKey -> key) = do
    Log.debug $ "remote" .= val "S3"
        ~~ "asset.key" .= key
        ~~ msg (val "Getting asset metadata")
    maybe (return Nothing) handle =<< execCatch req
  where
    req b = headObject (BucketName b) (ObjectKey key)

    handle r = do
        let ct = fromMaybe octets (parseMIMEType =<< r^.horsContentType)
        let meta = HML.toList $ r^.horsMetadata
        return $ parse ct meta

    parse ct h = S3AssetMeta
        <$> getAmzMetaPrincipal h
        <*> Just (getAmzMetaToken h)
        <*> Just ct

deleteV3 :: V3.AssetKey -> ExceptT Error App ()
deleteV3 (s3Key . mkKey -> key) = do
    Log.debug $ "remote" .= val "S3"
        ~~ "asset.key" .= key
        ~~ msg (val "Deleting asset")
    void $ exec req
  where
    req b = deleteObject (BucketName b) (ObjectKey key)

updateMetadataV3 :: V3.AssetKey -> S3AssetMeta -> ExceptT Error App ()
updateMetadataV3 (s3Key . mkKey -> key) (S3AssetMeta prc tok ct) = do
    Log.debug $ "remote" .= val "S3"
        ~~ "asset.owner" .= show prc
        ~~ "asset.key"   .= key
        ~~ msg (val "Updating asset metadata")
    void $ exec req
  where
    copySrc b = decodeLatin1 . LBS.toStrict . toLazyByteString 
              $ urlEncode [] $ Text.encodeUtf8 (b <> "/" <> key)

    req b = copyObject (BucketName b) (copySrc b) (ObjectKey key)
          & coContentType ?~ encodeMIMEType ct
          & coMetadataDirective ?~ MDReplace
          & coMetadata .~ metaHeaders tok prc

signedUrl :: (ToByteString p) => p -> ExceptT Error App URI
signedUrl path = do
    e <- view aws
    let b = view AWS.s3Bucket e
    now <- liftIO getCurrentTime
    let expiresIn = Seconds 300
    let req = getObject (BucketName b) (ObjectKey . Text.decodeLatin1 $ toByteString' path)
    signed <- AWS.execute e (presignURL now expiresIn req)
    return =<< toUri signed
  where 
    toUri x = case parseURI strictURIParserOptions x of
        Left e  -> do
            Log.err $ "remote" .= val "S3"
                    ~~ msg (val "Failed to generate a signed URI")
                    ~~ msg (show e)
            throwE serverError
        Right u -> return u

signedURL :: (ToByteString p) => p -> ExceptT Error App URI
signedURL path = do
    e <- view aws
    b <- s3Bucket <$> view aws
    cfg' <- liftIO $ Aws.getConfig (awsEnv e)
    ttl  <- view (settings.setDownloadLinkTTL)
    let cfg = cfg' { Aws.timeInfo = Aws.ExpiresIn (fromIntegral ttl) }
    uri <- liftIO $ Aws.awsUri cfg (s3UriOnly e)
                  $ getObject b (Text.decodeLatin1 $ toByteString' path)
    return =<< toUri uri
  where
    toUri x = case parseURI strictURIParserOptions x of
        Left e  -> do
            Log.err $ "remote" .= val "S3"
                    ~~ msg (val "Failed to generate a signed URI")
                    ~~ msg (show e)
            throwE serverError
        Right u -> return u

mkKey :: V3.AssetKey -> S3AssetKey
mkKey (V3.AssetKeyV3 i r) = S3AssetKey $ "v3/" <> retention <> "/" <> key
  where
    key = UUID.toText (toUUID i)
    retention = case r of
        V3.AssetEternal    -> "eternal"
        V3.AssetPersistent -> "persistent"
        V3.AssetVolatile   -> "volatile"

metaHeaders :: Maybe V3.AssetToken -> V3.Principal -> HML.HashMap Text Text
metaHeaders tok prc = HML.fromList
                    $ catMaybes [ setAmzMetaToken <$> tok
                                , Just (setAmzMetaPrincipal prc)
                                ]

-------------------------------------------------------------------------------
-- Resumable Uploads

newtype S3ResumableKey = S3ResumableKey { s3ResumableKey :: Text }
    deriving (Eq, Show, ToByteString)

newtype S3ChunkKey = S3ChunkKey { s3ChunkKey :: Text }
    deriving (Eq, Show, ToByteString)

newtype S3ChunkNr = S3ChunkNr Word
    deriving (Eq, Ord, Show, ToByteString, FromByteString, Num, Integral, Enum, Real)

newtype S3ETag = S3ETag { s3ETag :: Text }
    deriving (Eq, Show, ToByteString, FromByteString)

data S3Resumable = S3Resumable
    { resumableKey       :: S3ResumableKey      -- ^ The resumable asset key.
    , resumableAsset     :: V3.AssetKey         -- ^ The final asset key.
    , resumableOwner     :: V3.Principal        -- ^ The creator (i.e. owner).
    , resumableChunkSize :: V3.ChunkSize        -- ^ Size of each chunk.
    , resumableTotalSize :: V3.TotalSize        -- ^ Size of the final asset.
    , resumableType      :: MIME.Type           -- ^ MIME type of the final asset.
    , resumableToken     :: Maybe V3.AssetToken -- ^ Token of the final asset.
    , resumableExpires   :: UTCTime             -- ^ Expiry of the resumable upload.
    , resumableUploadId  :: Maybe Text          -- ^ S3 multipart upload ID, if any.
    , resumableChunks    :: Seq S3Chunk
    } deriving (Show)

data S3Chunk = S3Chunk
    { chunkNr     :: S3ChunkNr -- ^ Sequence nr.
    , chunkOffset :: V3.Offset -- ^ Offset of the first byte.
    , chunkSize   :: Word      -- ^ (Actual) Size of the chunk.
    , chunkETag   :: S3ETag    -- ^ S3 ETag.
    } deriving (Show)

mkChunkNr :: S3Resumable -> V3.Offset -> S3ChunkNr
mkChunkNr r o = S3ChunkNr ((offBytes `quot` chunkBytes) + 1)
  where
    offBytes   = V3.offsetBytes o
    chunkBytes = V3.chunkSizeBytes (resumableChunkSize r)

mkOffset :: S3Resumable -> S3ChunkNr -> V3.Offset
mkOffset r n = V3.Offset ((fromIntegral n - 1) * chunkBytes)
  where
    chunkBytes = V3.chunkSizeBytes (resumableChunkSize r)

resumableOffset :: S3Resumable -> V3.Offset
resumableOffset r = case Seq.viewr (resumableChunks r) of
    Seq.EmptyR -> V3.Offset 0
    _   :>   c -> chunkOffset c + V3.Offset (chunkSize c)

-- | Given a total size for an upload, calculates the desired
-- size of individual chunks. Semantically, the calculation grows
-- the number of chunks and the chunk size in an alternating fashion
-- until the number of chunks multiplied by the chunk size is equal
-- or greater than the given total size:
--
-- [0. If the total size is less than 'minSmallSize', then 'minSmallSize'
--    is the chunk size and we are done.]
-- 1. Starting with a chunk size of 'minSmallSize', the number
--    of chunks is increased up to 'maxSmallChunks'.
-- 2. Staying at 'maxSmallChunks', the chunk size is increased
--    up to 'maxSmallSize'.
-- 3. Starting with a chunk size of 'minBigSize' and 1 chunk, the number
--    of chunks is increased up to 'maxTotalChunks'.
-- 4. Staying at 'maxTotalChunks', the chunk size is increased
--    until the total size is accommodated.
calculateChunkSize :: V3.TotalSize -> V3.ChunkSize
calculateChunkSize (fromIntegral -> total) =
    let smallChunks = max 1 (min maxSmallChunks (total `quot` minSmallSize))
        bigChunks   = max 1 (min maxTotalChunks (total `quot` minBigSize))
        smallSize   = total `quot` smallChunks
        bigSize     = total `quot` bigChunks
    in V3.ChunkSize $
        if | smallChunks <  maxSmallChunks -> minSmallSize
           | smallSize   <= maxSmallSize   -> smallSize
           | bigChunks   <  maxTotalChunks -> minBigSize
           | otherwise                     -> bigSize

-- | The maximum number of small chunks, sized ['minSmallChunk', 'maxSmallChunk']
-- that we are willing to assemble on our side, to compensate for the 5MiB lower
-- bound on S3 multipart uploads.
maxSmallChunks :: Word
maxSmallChunks = 25

-- | The maximum number of chunks we are willing to process in total for a
-- single upload, regardless of where the final assembly is performed.
maxTotalChunks :: Word
maxTotalChunks = 1000

-- | Lower bound (inclusive) for small chunks.
minSmallSize :: Word
minSmallSize = 100 * 1024 -- 100 KiB

-- | Upper bound (inclusive) for small chunks.
maxSmallSize :: Word
maxSmallSize = 1 * 1024 * 1024 -- 1 MiB

-- | Lower bound (inclusive) for large chunks, i.e. the lower bound for S3
-- multipart upload uploads.
minBigSize :: Word
minBigSize = 5 * 1024 * 1024 -- 5 MiB

getResumable :: V3.AssetKey -> ExceptT Error App (Maybe S3Resumable)
getResumable k = do
    Log.debug $ "remote" .= val "S3"
        ~~ "asset"       .= toByteString k
        ~~ "asset.key"   .= toByteString rk
        ~~ msg (val "Getting resumable asset metadata")
    maybe (return Nothing) handle =<< execCatch req            
  where
    rk    = mkResumableKey k
    req b = headObject (BucketName b) (ObjectKey $ s3ResumableKey rk)

    handle r = do
        let ct = fromMaybe octets (parseMIMEType =<< view horsContentType r)
        let meta = HML.toList $ view horsMetadata r
        case parse ct meta of
            Nothing -> return Nothing
            Just r' -> fmap (\cs -> r' { resumableChunks = cs }) <$> listChunks r'

    parse ct h = S3Resumable rk k
        <$> getAmzMetaPrincipal h
        <*> getAmzMetaChunkSize h
        <*> getAmzMetaTotalSize h
        <*> pure ct
        <*> Just (getAmzMetaToken h)
        <*> getAmzMetaUploadExpires h
        <*> Just (getAmzMetaUploadId h)
        <*> pure Seq.empty

createResumable
    :: V3.AssetKey
    -> V3.Principal
    -> MIME.Type
    -> V3.TotalSize
    -> Maybe V3.AssetToken
    -> ExceptT Error App S3Resumable
createResumable k p typ size tok = do
    let csize = calculateChunkSize size
    ex <- addUTCTime V3.assetVolatileSeconds <$> liftIO getCurrentTime
    let key = mkResumableKey k
    let res = S3Resumable key k p csize size typ tok ex Nothing Seq.empty
    up <- initMultipart res
    let ct = resumableType res
    void . exec $ first (s3ResumableKey key) ct (resumableMeta csize ex up)
    return res { resumableUploadId = up }
  where
    initMultipart r
        | canUseMultipart r = do
            let cmu b = createMultipartUpload (BucketName b) (ObjectKey $ s3Key (mkKey k))
                      & cmuContentType ?~ MIME.showType (resumableType r)
                      & cmuMetadata    .~ metaHeaders (resumableToken r) p
            imur <- exec cmu
            return $! view cmursUploadId imur
        | otherwise = return Nothing

    first key ct meta b =
          putObject (BucketName b) (ObjectKey key) (toBody (mempty :: ByteString))
        & poContentType ?~ encodeMIMEType ct
        & poMetadata    .~ HML.fromList meta

    -- Determine whether a given 'S3Resumable' is eligible for the
    -- S3 multipart upload API. That is the case if the chunk size
    -- is >= 5 MiB or if there is only 1 chunk (<= 'minSmallSize').
    canUseMultipart r = chunkBytes >= minBigSize || totalBytes <= minSmallSize
      where
        chunkBytes = V3.chunkSizeBytes (resumableChunkSize r)
        totalBytes = V3.totalSizeBytes (resumableTotalSize r)

    resumableMeta csize expires upl =
          setAmzMetaPrincipal p
        : setAmzMetaTotalSize size
        : setAmzMetaChunkSize csize
        : setAmzMetaUploadExpires expires
        : catMaybes
        [ setAmzMetaToken <$> tok
        , setAmzMetaUploadId <$> upl
        ]

uploadChunk
    :: S3Resumable
    -> V3.Offset
    -> ResumableSource IO ByteString
    -> ExceptT Error App (S3Resumable, ResumableSource IO ByteString)
uploadChunk r offset rsrc = do
    let chunkSize = fromIntegral (resumableChunkSize r)
    (rest, chunk) <- liftIO $ rsrc $$++ Conduit.take chunkSize
    let size = fromIntegral (LBS.length chunk)
    Log.debug $ "remote"  .= val "S3"
        ~~ "asset"        .= toByteString (resumableAsset r)
        ~~ "asset.owner"  .= toByteString (resumableOwner r)
        ~~ "asset.key"    .= toByteString (resumableKey r)
        ~~ "asset.chunk"  .= toByteString nr
        ~~ "asset.offset" .= toByteString offset
        ~~ "asset.size"   .= toByteString size
        ~~ msg (val "Uploading chunk")
    c <- case resumableUploadId r of
        Nothing -> putChunk chunk size
        Just up -> putPart up chunk size
    let r' = r { resumableChunks = resumableChunks r Seq.|> c }
    return (r', rest)
  where
    nr = mkChunkNr r offset
    ct = encodeMIMEType (resumableType r)

    putChunk chunk size = do
        let S3ChunkKey k = mkChunkKey (resumableKey r) nr
        let req b = putObject (BucketName b) (ObjectKey k) (toBody chunk)
                  & poContentType ?~ ct
        void $ exec req
        return $! S3Chunk nr offset size (S3ETag "")

    putPart up chunk size = do
        let S3AssetKey k = mkKey (resumableAsset r)
        let req b = uploadPart (BucketName b)
                               (ObjectKey k)
                               (fromIntegral nr)
                               up
                               (toBody chunk)
        tg <- view uprsETag <$> exec req
        etag <- case tg of
            Just (ETag t) -> return $ S3ETag (Text.decodeLatin1 t)
            Nothing       -> throwE serverError
        return $! S3Chunk nr offset size etag

-- | Complete a resumable upload, assembling all chunks into a final asset.
completeResumable :: S3Resumable -> ExceptT Error App ()
completeResumable r = do
    Log.debug $ "remote" .= val "S3"
        ~~ "asset"       .= toByteString ast
        ~~ "asset.owner" .= toByteString own
        ~~ "asset.key"   .= toByteString (resumableKey r)
        ~~ msg (val "Completing resumable upload")
    let chunks = resumableChunks r
    verifyChunks chunks
    case resumableUploadId r of
        Nothing -> assembleLocal chunks
        Just up -> assembleRemote up (NE.nonEmpty $ toList chunks)
    Log.debug $ "remote" .= val "S3"
        ~~ "asset"       .= toByteString ast
        ~~ "asset.owner" .= toByteString own
        ~~ "asset.key"   .= toByteString (resumableKey r)
        ~~ msg (val "Resumable upload completed")
  where
    (own, ast) = (resumableOwner r, resumableAsset r)
    -- Local assembly for small chunk sizes (< 5 MiB): Download and re-upload
    -- the chunks in a streaming fashion one-by-one to create the final object.
    assembleLocal :: Seq S3Chunk -> ExceptT Error App ()
    assembleLocal chunks = do
        e <- view aws
        let totalSize = fromIntegral (resumableTotalSize r)
        let chunkSize = calcChunkSize chunks
        let reqBdy = Chunked $ ChunkedBody chunkSize totalSize (chunkSource e chunks)
        let putRq b = putObject (BucketName b) (ObjectKey (s3Key (mkKey ast))) reqBdy
                    & poContentType ?~ encodeMIMEType (resumableType r)
                    & poMetadata    .~ metaHeaders (resumableToken r) own
        void $ exec putRq

        -- For symmetry with the behavior of the S3 multipart API, where the
        -- resumable upload and all parts are removed upon completion, we do
        -- the same here.
        let rk = resumableKey r
        let keys = s3ResumableKey rk
                 : map (s3ChunkKey . mkChunkKey rk . chunkNr) (toList chunks)
        let del = delete' & dObjects .~ map (objectIdentifier . ObjectKey) keys
                          & dQuiet ?~ True
        let delRq b = deleteObjects (BucketName b) del
        void $ exec delRq

    -- All chunks except for the last should be of the same size so it makes
    -- sense to use that as our default
    calcChunkSize cs = case Seq.viewl cs of
        EmptyL -> defaultChunkSize
        c :< _ -> ChunkSize $ fromIntegral (chunkSize c)

    -- Remote assembly for large(r) chunk sizes (>= 5 MiB) via the
    -- S3 multipart upload API.
    assembleRemote _  Nothing       = throwE serverError
    assembleRemote up (Just chunks) = do
        let key = s3Key (mkKey ast)
        let parts = fmap mkPart chunks
        let completeRq b = completeMultipartUpload (BucketName b) (ObjectKey key) up
                         & cMultipartUpload ?~ (completedMultipartUpload & cmuParts ?~ parts)
        void $ exec completeRq
        let S3ResumableKey rkey = resumableKey r
        let delRq b = deleteObject (BucketName b) (ObjectKey rkey)
        void $ exec delRq

    mkPart c = completedPart (fromIntegral (chunkNr c)) (ETag . Text.encodeUtf8 $ s3ETag (chunkETag c))

    -- Verify that the chunks constitute the full asset, i.e. that the
    -- upload is complete.
    verifyChunks cs = do
        let !total = V3.TotalSize $ foldl' (\t v -> t + chunkSize v) 0 cs
        unless (total == resumableTotalSize r) $
            throwE $ uploadIncomplete (resumableTotalSize r) total

    -- Construct a 'Source' by downloading the chunks.
    chunkSource :: AWS.Env
                -> Seq S3Chunk
                -> Source (ResourceT IO) ByteString
    chunkSource env cs = case Seq.viewl cs of
        EmptyL  -> mempty
        c :< cc -> do
            let S3ChunkKey ck = mkChunkKey (resumableKey r) (chunkNr c)
            let b   = view AWS.s3Bucket env
            let req = getObject (BucketName b) (ObjectKey ck)
            v <- lift $ AWS.execute env $ AWS.send req
                      >>= flip sinkBody Conduit.sinkLbs . view gorsBody
            Conduit.yield (LBS.toStrict v) >> chunkSource env cc

listChunks :: S3Resumable -> ExceptT Error App (Maybe (Seq S3Chunk))
listChunks r = do
    let ast = resumableAsset r
    let S3ResumableKey key = resumableKey r
    Log.debug $ "remote" .= val "S3"
        ~~ "asset" .= toByteString ast
        ~~ "asset.resumable" .= key
        ~~ msg (val "Listing chunks")
    fmap Seq.fromList <$> case resumableUploadId r of
        Nothing -> listBucket key
        Just up -> listMultiParts up
  where
    listBucket k = do
        let req b = listObjects (BucketName b)
                  & loPrefix  ?~ (k <> "/")
                  & loMaxKeys ?~ fromIntegral maxTotalChunks
        maybe (return Nothing) parseObjects =<< execCatch req

    parseObjects = return . Just . mapMaybe chunkFromObject
                                 . view lorsContents

    listMultiParts up = do
        let req b = listParts (BucketName b)
                              (ObjectKey $ s3Key (mkKey (resumableAsset r)))
                              up
        maybe (return Nothing) parseParts =<< execCatch req

    parseParts = return . Just . mapMaybe chunkFromPart
                               . view lprsParts

    chunkFromObject :: Object -> Maybe S3Chunk
    chunkFromObject o = do
        let (ObjectKey okey) = view oKey o
        nr <- parseNr okey
        let etag = let (ETag t) = (view oETag o)
                    in S3ETag (Text.decodeLatin1 t)
        let size = fromIntegral (view oSize o)
        let off  = mkOffset r nr
        Just $! S3Chunk nr off size etag

    chunkFromPart :: Part -> Maybe S3Chunk
    chunkFromPart p = case (view pPartNumber p, view pETag p, view pSize p) of
        (Just x, Just (ETag y), Just z) ->
            let nr   = S3ChunkNr (fromIntegral x)
                off  = mkOffset r nr
                size = (fromIntegral z)
                etag = S3ETag (Text.decodeLatin1 y)
            in Just $! S3Chunk nr off size etag
        _                               -> Nothing
        
    parseNr = fmap S3ChunkNr . readMay . Text.unpack . snd . Text.breakOnEnd "/"

mkResumableKey :: V3.AssetKey -> S3ResumableKey
mkResumableKey (V3.AssetKeyV3 aid _) =
    S3ResumableKey $ "v3/resumable/" <> UUID.toText (toUUID aid)

mkChunkKey :: S3ResumableKey -> S3ChunkNr -> S3ChunkKey
mkChunkKey (S3ResumableKey k) (S3ChunkNr n) =
    S3ChunkKey $ k <> "/" <> nr
  where
    -- Chunk numbers must be between 1 and 10000, as per the S3
    -- multipart upload API, hence the max. left padding of 5 digits.
    nr = Text.justifyRight 5 '0' (Text.pack (show n))

-------------------------------------------------------------------------------
-- S3 Metadata Headers

hAmzMetaUser :: Text
hAmzMetaUser = "user"

hAmzMetaBot :: Text
hAmzMetaBot = "bot"

hAmzMetaProvider :: Text
hAmzMetaProvider = "provider"

hAmzMetaSize :: Text
hAmzMetaSize = "total-size"

hAmzMetaToken :: Text
hAmzMetaToken = "token"

hAmzMetaChunkSize :: Text
hAmzMetaChunkSize = "chunk-size"

hAmzMetaUploadExpires :: Text
hAmzMetaUploadExpires = "upload-expires"

hAmzMetaUploadId :: Text
hAmzMetaUploadId = "upload-id"

-------------------------------------------------------------------------------
-- S3 Metadata Setters

setAmzMetaUser :: UserId -> (Text, Text)
setAmzMetaUser u = (hAmzMetaUser, UUID.toText (toUUID u))

setAmzMetaBot :: BotId -> (Text, Text)
setAmzMetaBot b = (hAmzMetaBot, UUID.toText (toUUID (botUserId b)))

setAmzMetaProvider :: ProviderId -> (Text, Text)
setAmzMetaProvider p = (hAmzMetaProvider, UUID.toText (toUUID p))

setAmzMetaToken :: V3.AssetToken -> (Text, Text)
setAmzMetaToken t = (hAmzMetaToken, Ascii.toText (V3.assetTokenAscii t))

setAmzMetaTotalSize :: V3.TotalSize -> (Text, Text)
setAmzMetaTotalSize s = (hAmzMetaSize, Text.decodeLatin1 (toByteString' s))

setAmzMetaChunkSize :: V3.ChunkSize -> (Text, Text)
setAmzMetaChunkSize s = (hAmzMetaChunkSize, Text.decodeLatin1 (toByteString' s))

setAmzMetaUploadExpires :: UTCTime -> (Text, Text)
setAmzMetaUploadExpires t = (hAmzMetaUploadExpires, Text.pack (show t))

setAmzMetaUploadId :: Text -> (Text, Text)
setAmzMetaUploadId i = (hAmzMetaUploadId, i)

setAmzMetaPrincipal :: V3.Principal -> (Text, Text)
setAmzMetaPrincipal (V3.UserPrincipal     u) = setAmzMetaUser     u
setAmzMetaPrincipal (V3.BotPrincipal      b) = setAmzMetaBot      b
setAmzMetaPrincipal (V3.ProviderPrincipal p) = setAmzMetaProvider p

-------------------------------------------------------------------------------
-- S3 Metadata Getters

lookupCI :: (CI.FoldCase a, Eq a) => a -> [(a, b)] -> Maybe b
lookupCI k = lookup (CI.mk k) . fmap (\(a,b) -> (CI.mk a, b))

getAmzMetaPrincipal :: [(Text, Text)] -> Maybe V3.Principal
getAmzMetaPrincipal h =
    (V3.UserPrincipal     <$> getAmzMetaUser     h) <|>
    (V3.BotPrincipal      <$> getAmzMetaBot      h) <|>
    (V3.ProviderPrincipal <$> getAmzMetaProvider h)

getAmzMetaUser :: [(Text, Text)] -> Maybe UserId
getAmzMetaUser = parseAmzMeta hAmzMetaUser

getAmzMetaBot :: [(Text, Text)] -> Maybe BotId
getAmzMetaBot = parseAmzMeta hAmzMetaBot

getAmzMetaProvider :: [(Text, Text)] -> Maybe ProviderId
getAmzMetaProvider = parseAmzMeta hAmzMetaProvider

getAmzMetaToken :: [(Text, Text)] -> Maybe V3.AssetToken
getAmzMetaToken h = V3.AssetToken . Ascii.unsafeFromText
                 <$> lookupCI hAmzMetaToken h

getAmzMetaUploadExpires :: [(Text, Text)] -> Maybe UTCTime
getAmzMetaUploadExpires h = readMay . C8.unpack . encodeUtf8
                          =<< lookupCI hAmzMetaUploadExpires h

getAmzMetaTotalSize :: [(Text, Text)] -> Maybe V3.TotalSize
getAmzMetaTotalSize = parseAmzMeta hAmzMetaSize

getAmzMetaChunkSize :: [(Text, Text)] -> Maybe V3.ChunkSize
getAmzMetaChunkSize = parseAmzMeta hAmzMetaChunkSize

getAmzMetaUploadId :: [(Text, Text)] -> Maybe Text
getAmzMetaUploadId = lookupCI hAmzMetaUploadId

parseAmzMeta :: FromByteString a => Text -> [(Text, Text)] -> Maybe a
parseAmzMeta k h = lookupCI k h >>= fromByteString . encodeUtf8

-------------------------------------------------------------------------------
-- Utilities

parseMIMEType :: Text -> Maybe MIME.Type
parseMIMEType = MIME.parseMIMEType

encodeMIMEType :: MIME.Type -> Text
encodeMIMEType = MIME.showType

octets :: MIME.Type
octets = MIME.Type (MIME.Application "octet-stream") []

exec :: (AWSRequest r) => (Text -> r) -> ExceptT Error App (Rs r)
exec req = do
    e <- view aws
    b <- view (aws.AWS.s3Bucket)
    AWS.execute e (AWS.send $ req b)

execCatch :: (AWSRequest r, Show r)
           => (Text -> r)
           -> ExceptT Error App (Maybe (Rs r))
execCatch rq = do
    e <- view aws
    b <- view (aws.AWS.s3Bucket)
    let req = rq b
    resp <- AWS.execute e (retrying AWS.retry5x (const AWS.canRetry) (const (AWS.sendCatch req)))
    case resp of
        Left err -> do
            Log.debug $ "remote" .= val "S3"
                   ~~ msg (show err)
                   ~~ msg (show req)
            return Nothing
        Right r  -> return $ Just r

--------------------------------------------------------------------------------
-- Legacy

plainKey :: AssetId -> S3AssetKey
plainKey a = S3AssetKey $ Text.pack (show a)

otrKey :: ConvId -> AssetId -> S3AssetKey
otrKey c a = S3AssetKey $ "otr/" <> Text.pack (show c) <> "/" <> Text.pack (show a)

getMetadata :: AssetId -> ExceptT Error App (Maybe Bool)
getMetadata ast = do
    r <- execCatch req
    return $ parse <$> HML.toList <$> view horsMetadata <$> r
  where
    req b = headObject (BucketName b) (ObjectKey . Text.pack $ show ast)

    parse = maybe False (Text.isInfixOf "public=true" . Text.toLower)
          . lookupCI "zasset"

getOtrMetadata :: ConvId -> AssetId -> ExceptT Error App (Maybe UserId)
getOtrMetadata cnv ast = do
    let S3AssetKey key = otrKey cnv ast
    r <- execCatch (req key)
    return $ getAmzMetaUser =<< HML.toList <$> view horsMetadata <$> r
  where
    req k b = headObject (BucketName b) (ObjectKey k)<|MERGE_RESOLUTION|>--- conflicted
+++ resolved
@@ -19,12 +19,9 @@
     , updateMetadataV3
     , deleteV3
     , mkKey
-<<<<<<< HEAD
+    -- What???
     , s3Key
-    , signedUrl
-=======
     , signedURL
->>>>>>> 3966ea2a
 
       -- * Resumable Uploads
     , S3Resumable
@@ -77,18 +74,9 @@
 import Network.Wai.Utilities.Error (Error (..))
 import Safe (readMay)
 import System.Logger.Message
-<<<<<<< HEAD
 import URI.ByteString
 
 import qualified CargoHold.AWS                as AWS
-=======
-import Text.XML.Cursor (laxElement, ($/), (&|))
-import URI.ByteString
-
-import qualified Aws                          as Aws
-import qualified Aws.Core                     as Aws
-import qualified Bilge.Retry                  as Retry
->>>>>>> 3966ea2a
 import qualified CargoHold.Types.V3           as V3
 import qualified CargoHold.Types.V3.Resumable as V3
 import qualified Codec.MIME.Type              as MIME
@@ -184,35 +172,16 @@
           & coMetadataDirective ?~ MDReplace
           & coMetadata .~ metaHeaders tok prc
 
-signedUrl :: (ToByteString p) => p -> ExceptT Error App URI
-signedUrl path = do
+signedURL :: (ToByteString p) => p -> ExceptT Error App URI
+signedURL path = do
     e <- view aws
     let b = view AWS.s3Bucket e
     now <- liftIO getCurrentTime
-    let expiresIn = Seconds 300
+    ttl <- view (settings.setDownloadLinkTTL)
     let req = getObject (BucketName b) (ObjectKey . Text.decodeLatin1 $ toByteString' path)
-    signed <- AWS.execute e (presignURL now expiresIn req)
+    signed <- AWS.execute e (presignURL now (Seconds $ fromIntegral ttl) req)
     return =<< toUri signed
   where 
-    toUri x = case parseURI strictURIParserOptions x of
-        Left e  -> do
-            Log.err $ "remote" .= val "S3"
-                    ~~ msg (val "Failed to generate a signed URI")
-                    ~~ msg (show e)
-            throwE serverError
-        Right u -> return u
-
-signedURL :: (ToByteString p) => p -> ExceptT Error App URI
-signedURL path = do
-    e <- view aws
-    b <- s3Bucket <$> view aws
-    cfg' <- liftIO $ Aws.getConfig (awsEnv e)
-    ttl  <- view (settings.setDownloadLinkTTL)
-    let cfg = cfg' { Aws.timeInfo = Aws.ExpiresIn (fromIntegral ttl) }
-    uri <- liftIO $ Aws.awsUri cfg (s3UriOnly e)
-                  $ getObject b (Text.decodeLatin1 $ toByteString' path)
-    return =<< toUri uri
-  where
     toUri x = case parseURI strictURIParserOptions x of
         Left e  -> do
             Log.err $ "remote" .= val "S3"
