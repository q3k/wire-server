{-# LANGUAGE GeneralizedNewtypeDeriving #-}
{-# LANGUAGE OverloadedStrings          #-}
{-# LANGUAGE TemplateHaskell            #-}

module Galley.Types.Bot.Service.Internal where

import Imports
import Control.Lens (makeLenses)
import Data.Aeson
import Data.ByteString.Conversion
import Data.Id
import Data.Misc (Fingerprint, Rsa, HttpsUrl)
import Data.Text.Ascii
import Cassandra.CQL

-- ServiceRef -----------------------------------------------------------------

-- | A fully-qualified reference to a service.
data ServiceRef = ServiceRef
    { _serviceRefId       :: !ServiceId
    , _serviceRefProvider :: !ProviderId
    } deriving (Ord, Eq, Show, Generic)

makeLenses ''ServiceRef

newServiceRef :: ServiceId -> ProviderId -> ServiceRef
newServiceRef = ServiceRef

instance FromJSON ServiceRef where
    parseJSON = withObject "ServiceRef" $ \o ->
        ServiceRef <$> o .: "id" <*> o .: "provider"

instance ToJSON ServiceRef where
    toJSON r = object
        [ "id"       .= _serviceRefId r
        , "provider" .= _serviceRefProvider r
        ]

-- Service --------------------------------------------------------------------

-- | A /secret/ bearer token used to authenticate and authorise requests @towards@
-- a 'Service' via inclusion in the HTTP 'Authorization' header.
newtype ServiceToken = ServiceToken AsciiBase64Url
<<<<<<< HEAD
    deriving (Eq, Show, ToByteString, Cql, FromByteString, FromJSON, ToJSON)
=======
    deriving (Eq, Show, ToByteString, FromByteString, FromJSON, ToJSON, Generic)
>>>>>>> dd915159

-- | Service connection information that is needed by galley.
data Service = Service
    { _serviceRef          :: !ServiceRef
    , _serviceUrl          :: !HttpsUrl
    , _serviceToken        :: !ServiceToken
    , _serviceFingerprints :: ![Fingerprint Rsa]
    , _serviceEnabled      :: !Bool
    }

makeLenses ''Service

newService :: ServiceRef -> HttpsUrl -> ServiceToken -> [Fingerprint Rsa] -> Service
newService ref url tok fps = Service ref url tok fps True

instance FromJSON Service where
    parseJSON = withObject "Service" $ \o ->
        Service <$> o .: "ref"
                <*> o .: "base_url"
                <*> o .: "auth_token"
                <*> o .: "fingerprints"
                <*> o .: "enabled"

instance ToJSON Service where
    toJSON s = object
        [ "ref"          .= _serviceRef s
        , "base_url"     .= _serviceUrl s
        , "auth_token"   .= _serviceToken s
        , "fingerprints" .= _serviceFingerprints s
        , "enabled"      .= _serviceEnabled s
        ]<|MERGE_RESOLUTION|>--- conflicted
+++ resolved
@@ -41,11 +41,7 @@
 -- | A /secret/ bearer token used to authenticate and authorise requests @towards@
 -- a 'Service' via inclusion in the HTTP 'Authorization' header.
 newtype ServiceToken = ServiceToken AsciiBase64Url
-<<<<<<< HEAD
-    deriving (Eq, Show, ToByteString, Cql, FromByteString, FromJSON, ToJSON)
-=======
-    deriving (Eq, Show, ToByteString, FromByteString, FromJSON, ToJSON, Generic)
->>>>>>> dd915159
+    deriving (Eq, Show, ToByteString, Cql, FromByteString, FromJSON, ToJSON, Generic)
 
 -- | Service connection information that is needed by galley.
 data Service = Service
