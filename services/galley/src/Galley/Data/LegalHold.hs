--- conflicted
+++ resolved
@@ -73,22 +73,13 @@
 dropPendingPrekeys :: MonadClient m => UserId -> m ()
 dropPendingPrekeys uid = retry x5 (write Q.dropPendingPrekeys (params Quorum (Identity uid)))
 
-<<<<<<< HEAD
 getUserLegalHoldStatus :: MonadClient m => UserId -> m UserLegalHoldStatusResponse
 getUserLegalHoldStatus uid = do
-    result <- retry x1 (query1 Q.selectUserLegalHoldStatus (params Quorum (Identity uid)))
+    result <- retry x1 (query1 Q.selectUserLegalHoldStatus (params Quorum (tid, uid)))
     pure $ case result of
         Nothing -> UserLegalHoldStatusResponse UserLegalHoldDisabled Nothing
-        Just (status, fingerprint) -> UserLegalHoldStatusResponse status Nothing
-=======
-getUserLegalHoldStatus :: MonadClient m => TeamId -> UserId -> m UserLegalHoldStatus
-getUserLegalHoldStatus tid uid = do
-    result <- retry x1 (query1 Q.selectUserLegalHoldStatus (params Quorum (tid, uid)))
-    pure $ case result of
-        -- First maybe is whether the row was found, second maybe is whether the column was null
-        Just (Identity (Just status)) -> status
-        _ -> UserLegalHoldDisabled
->>>>>>> 3aa2657e
+        Just (status, fingerprint) -> 
+            UserLegalHoldStatusResponse (fromMaybe UserLegalHoldDisabled status) Nothing
 
 setUserLegalHoldStatus :: MonadClient m => TeamId -> UserId -> UserLegalHoldStatus -> m ()
 setUserLegalHoldStatus tid uid status =
