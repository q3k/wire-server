{-# LANGUAGE CPP                        #-}
{-# LANGUAGE DataKinds                  #-}
{-# LANGUAGE FlexibleInstances          #-}
{-# LANGUAGE GeneralizedNewtypeDeriving #-}
{-# LANGUAGE LambdaCase                 #-}
{-# LANGUAGE OverloadedStrings          #-}
{-# LANGUAGE StandaloneDeriving         #-}
{-# LANGUAGE StrictData                 #-}
{-# LANGUAGE TemplateHaskell            #-}

module Galley.Types.Teams
    ( Team
    , TeamBinding (..)
    , newTeam
    , teamId
    , teamCreator
    , teamName
    , teamIcon
    , teamIconKey
    , teamBinding
    , TeamCreationTime (..)
    , tcTime

    , TeamList
    , newTeamList
    , teamListTeams
    , teamListHasMore

    , TeamMember
    , newTeamMember
    , newTeamMemberRaw
    , userId
    , permissions
    , invitation
    , legalHoldStatus
    , teamMemberJson
    , canSeePermsOf

    , TeamMemberList
    , notTeamMember
    , findTeamMember
    , isTeamMember
    , newTeamMemberList
    , teamMembers
    , teamMemberListJson

    , TeamConversation
    , newTeamConversation
    , conversationId
    , managedConversation

    , TeamConversationList
    , newTeamConversationList
    , teamConversations

    , Permissions
    , newPermissions
    , fullPermissions
    , noPermissions
    , serviceWhitelistPermissions
    , hasPermission
    , mayGrantPermission
    , isTeamOwner
    , self
    , copy

    , Perm (..)
    , permToInt
    , permsToInt
    , intToPerm
    , intToPerms

    , HiddenPerm(..)
    , IsPerm

    , Role (..)
    , defaultRole
    , rolePermissions

    , BindingNewTeam (..)
    , NonBindingNewTeam (..)
    , NewTeam
    , newNewTeam
    , newTeamName
    , newTeamIcon
    , newTeamIconKey
    , newTeamMembers

    , NewTeamMember
    , newNewTeamMember
    , ntmNewTeamMember

    , Event
    , newEvent
    , eventType
    , eventTime
    , eventTeam
    , eventData

    , EventType (..)
    , EventData (..)

    , TeamUpdateData
    , newTeamUpdateData
    , nameUpdate
    , iconUpdate
    , iconKeyUpdate

    , TeamMemberDeleteData
    , tmdAuthPassword
    , newTeamMemberDeleteData
    , TeamDeleteData
    , tdAuthPassword
    , newTeamDeleteData
    ) where

import Imports
import Control.Exception (ErrorCall(ErrorCall))
import Control.Lens (makeLenses, view, (^.), to)
import Control.Monad.Catch
import Data.Aeson
import Data.Aeson.Types (Parser, Pair)
import Data.Bits (testBit, (.|.))
import Data.Id (TeamId, ConvId, UserId)
import Data.Json.Util
import Data.Misc (PlainTextPassword (..))
import Data.Range
import Data.Time (UTCTime)
import Data.LegalHold (UserLegalHoldStatus(..))
import Galley.Types.Teams.Internal

import qualified Data.HashMap.Strict as HashMap
import qualified Data.Maybe as Maybe
import qualified Data.Set as Set
#ifdef WITH_CQL
import qualified Control.Error.Util as Err
import qualified Cassandra as Cql
#endif

data Event = Event
    { _eventType :: EventType
    , _eventTeam :: TeamId
    , _eventTime :: UTCTime
    , _eventData :: Maybe EventData
    } deriving (Eq, Generic)

-- Note [whitelist events]
-- ~~~~~~~~~~~~~~~
--
-- When a service is put off the whitelist, we want to notify users about
-- this so that they would be able to update their whitelists in real time
-- (or at least this could be useful for the team admin console). For this
-- we might eventually have events 'ServiceWhitelistAdd' and
-- 'ServiceWhitelistRemove'.
--
-- However, they're not really necessary for clients, and currently
-- implementing them is problematic. There are three choices and all are
-- bad:
--
--   1. If we decide to send them to all users, this would be an expensive
--      operation – especially once we have bigger teams. We can send these
--      events asynchonously, but it's still somewhat painful.
--
--   2. If we decide to only send them to e.g. team admins, now we have to
--      figure out who *are* team admins, and currently the backend doesn't
--      have a notion of a team admin at all. See Note [team roles].
--
--   3. We could create a new permission (e.g. "CanWhitelistServices") and
--      only send the event to users with this permission, because
--      presumably only they care about it. However, we can't do this
--      either, because adding new permissions is tricky.
--      See Note [team roles] again.
--
-- So, we don't send these events at all. An implementation was done, but
-- then removed in commit b4d777ede1c7f73e42b2e1bc356ce7346e0355bc.
--
-- It's also unclear whether these event types belong in Brig or in Galley;
-- arguably the code would be simpler if they were in Brig, so we should
-- think about that if we want to get them in.

data EventType =
      TeamCreate
    | TeamDelete
    | TeamUpdate
    | MemberJoin
    | MemberLeave
    | MemberUpdate
    | ConvCreate
    | ConvDelete
    deriving (Eq, Show, Generic)

data EventData =
      EdTeamCreate   Team
    | EdTeamUpdate   TeamUpdateData
    | EdMemberJoin   UserId
    | EdMemberLeave  UserId
    | EdMemberUpdate UserId (Maybe Permissions)
    | EdConvCreate   ConvId
    | EdConvDelete   ConvId
    deriving (Eq, Show, Generic)

data TeamUpdateData = TeamUpdateData
    { _nameUpdate    :: Maybe (Range 1 256 Text)
    , _iconUpdate    :: Maybe (Range 1 256 Text)
    , _iconKeyUpdate :: Maybe (Range 1 256 Text)
    } deriving (Eq, Show, Generic)

data TeamList = TeamList
    { _teamListTeams   :: [Team]
    , _teamListHasMore :: Bool
    } deriving (Show, Generic)

data TeamMember = TeamMember
<<<<<<< HEAD
    { _userId          :: UserId
    , _permissions     :: Permissions
    , _invitation      :: Maybe (UserId, UTCTimeMillis)
    , _legalHoldStatus :: UserLegalHoldStatus
    }
    deriving (Eq, Ord, Show)
=======
    { _userId      :: UserId
    , _permissions :: Permissions
    , _invitation  :: Maybe (UserId, UTCTimeMillis)
    } deriving (Eq, Ord, Show, Generic)
>>>>>>> dd915159

newtype TeamMemberList = TeamMemberList
    { _teamMembers :: [TeamMember]
    } deriving (Semigroup, Monoid, Generic)

data TeamConversation = TeamConversation
    { _conversationId      :: ConvId
    , _managedConversation :: Bool
    }

newtype TeamConversationList = TeamConversationList
    { _teamConversations :: [TeamConversation]
    }

data Permissions = Permissions
    { _self :: Set Perm
    , _copy :: Set Perm
    } deriving (Eq, Ord, Show, Generic)

data Perm =
      CreateConversation
    | DeleteConversation
    | AddTeamMember
    | RemoveTeamMember
    | AddRemoveConvMember
    | ModifyConvMetadata
    | GetBilling
    | SetBilling
    | SetTeamData
    | GetMemberPermissions
    | SetMemberPermissions
    | GetTeamConversations
    | DeleteTeam
    -- FUTUREWORK: make the verbs in the roles more consistent
    -- (CRUD vs. Add,Remove vs; Get,Set vs. Create,Delete etc).
    -- If you ever think about adding a new permission flag,
    -- read Note [team roles] first.
    deriving (Eq, Ord, Show, Enum, Bounded, Generic)

data Role = RoleOwner | RoleAdmin | RoleMember | RoleExternalPartner
    deriving (Eq, Ord, Show, Enum, Bounded, Generic)

defaultRole :: Role
defaultRole = RoleMember

rolePermissions :: Role -> Permissions
rolePermissions role = Permissions p p  where p = rolePerms role

-- | Internal function for 'rolePermissions'.  (It works iff the two sets in 'Permissions' are
-- identical for every 'Role', otherwise it'll need to be specialized for the resp. sides.)
rolePerms :: Role -> Set Perm
rolePerms RoleOwner = rolePerms RoleAdmin <> Set.fromList
    [ GetBilling
    , SetBilling
    , DeleteTeam
    ]
rolePerms RoleAdmin = rolePerms RoleMember <> Set.fromList
    [ AddTeamMember
    , RemoveTeamMember
    , SetTeamData
    , SetMemberPermissions
    ]
rolePerms RoleMember = rolePerms RoleExternalPartner <> Set.fromList
    [ DeleteConversation
    , AddRemoveConvMember
    , ModifyConvMetadata
    , GetMemberPermissions
    ]
rolePerms RoleExternalPartner = Set.fromList
    [ CreateConversation
    , GetTeamConversations
    ]

newtype BindingNewTeam = BindingNewTeam (NewTeam ())
    deriving (Eq, Show, Generic)

-- | FUTUREWORK: this is dead code!  remove!
newtype NonBindingNewTeam = NonBindingNewTeam (NewTeam (Range 1 127 [TeamMember]))
    deriving (Eq, Show, Generic)

newtype NewTeamMember = NewTeamMember
    { _ntmNewTeamMember :: TeamMember
    }

newtype TeamMemberDeleteData = TeamMemberDeleteData
    { _tmdAuthPassword :: Maybe PlainTextPassword
    }

newtype TeamDeleteData = TeamDeleteData
    { _tdAuthPassword :: Maybe PlainTextPassword
    }

-- This is the cassandra timestamp of writetime(binding)
newtype TeamCreationTime = TeamCreationTime
    { _tcTime :: Int64
    }

newTeam :: TeamId -> UserId -> Text -> Text -> TeamBinding -> Team
newTeam tid uid nme ico bnd = Team tid uid nme ico Nothing bnd

newTeamList :: [Team] -> Bool -> TeamList
newTeamList = TeamList

newTeamMember :: UserId
              -> Permissions
              -> Maybe (UserId, UTCTimeMillis)
              -> TeamMember
newTeamMember uid perm invitation = TeamMember uid perm invitation UserLegalHoldDisabled

-- | For being called in "Galley.Data".  Throws an exception if one of invitation timestamp
-- and inviter is 'Nothing' and the other is 'Just', which can only be caused by inconsistent
-- database content.
newTeamMemberRaw :: MonadThrow m
                 => UserId
                 -> Permissions
                 -> Maybe UserId
                 -> Maybe UTCTimeMillis
                 -> UserLegalHoldStatus
                 -> m TeamMember
newTeamMemberRaw uid perms (Just invu) (Just invt) lhStatus =
    pure $ TeamMember uid perms (Just (invu, invt)) lhStatus
newTeamMemberRaw uid perms Nothing Nothing lhStatus =
    pure $ TeamMember uid perms Nothing lhStatus
newTeamMemberRaw _ _ _ _ _ = throwM $ ErrorCall "TeamMember with incomplete metadata."

newTeamMemberList :: [TeamMember] -> TeamMemberList
newTeamMemberList = TeamMemberList

newTeamConversation :: ConvId -> Bool -> TeamConversation
newTeamConversation = TeamConversation

newTeamConversationList :: [TeamConversation] -> TeamConversationList
newTeamConversationList = TeamConversationList

newNewTeam :: Range 1 256 Text -> Range 1 256 Text -> NewTeam a
newNewTeam nme ico = NewTeam nme ico Nothing Nothing

newNewTeamMember :: TeamMember -> NewTeamMember
newNewTeamMember = NewTeamMember

newEvent :: EventType -> TeamId -> UTCTime -> Event
newEvent typ tid tme = Event typ tid tme Nothing

newTeamUpdateData :: TeamUpdateData
newTeamUpdateData = TeamUpdateData Nothing Nothing Nothing

newTeamMemberDeleteData :: Maybe PlainTextPassword -> TeamMemberDeleteData
newTeamMemberDeleteData = TeamMemberDeleteData

newTeamDeleteData :: Maybe PlainTextPassword -> TeamDeleteData
newTeamDeleteData = TeamDeleteData

makeLenses ''Team
makeLenses ''TeamList
makeLenses ''TeamMember
makeLenses ''TeamMemberList
makeLenses ''TeamConversation
makeLenses ''TeamConversationList
makeLenses ''Permissions
makeLenses ''NewTeam
makeLenses ''NewTeamMember
makeLenses ''Event
makeLenses ''TeamUpdateData
makeLenses ''TeamMemberDeleteData
makeLenses ''TeamDeleteData
makeLenses ''TeamCreationTime


-- Note [hidden team roles]
--
-- The problem: the mapping between 'Role' and 'Permissions' is fixed by external contracts:
-- client apps treat permission bit matrices as opaque role identifiers, so if we add new
-- permission flags, things will break there.
--
-- The solution: add new permission bits to 'HiddenPerm', 'HiddenPermissions', and make
-- 'hasPermission', 'mayGrantPermission' polymorphic.  Now you can check both for the hidden
-- permission bits and the old ones that we share with the client apps.

-- | See Note [hidden team roles]
data HiddenPerm
    = ChangeLegalHoldTeamSettings
    | ViewLegalHoldTeamSettings
    | ChangeLegalHoldUserSettings
    | ViewLegalHoldUserSettings
    deriving (Eq, Ord, Show, Enum, Bounded)

-- | See Note [hidden team roles]
data HiddenPermissions = HiddenPermissions
    { _hself :: Set HiddenPerm
    , _hcopy :: Set HiddenPerm
    } deriving (Eq, Ord, Show)

makeLenses ''HiddenPermissions

-- | Compute 'Role' from 'Permissions', and 'HiddenPermissions' from the 'Role'.  If
-- 'Permissions' matches no 'Role', return no hidden permission bits.
hiddenPermissionsFromPermissions :: Permissions -> HiddenPermissions
hiddenPermissionsFromPermissions =
    maybe (HiddenPermissions mempty mempty) roleHiddenPermissions . permissionsRole
  where
    permissionsRole :: Permissions -> Maybe Role
    permissionsRole (Permissions p p') | p /= p' = Nothing
    permissionsRole (Permissions p _) = permsRole p
      where
        permsRole :: Set Perm -> Maybe Role
        permsRole perms = Maybe.listToMaybe
            [ role | role <- [minBound..], rolePerms role == perms ]

    roleHiddenPermissions :: Role -> HiddenPermissions
    roleHiddenPermissions role = HiddenPermissions p p
      where
        p = roleHiddenPerms role

        roleHiddenPerms :: Role -> Set HiddenPerm
        roleHiddenPerms RoleOwner = roleHiddenPerms RoleAdmin
        roleHiddenPerms RoleAdmin = (roleHiddenPerms RoleMember <>) $
            Set.fromList [ ChangeLegalHoldTeamSettings
                         , ChangeLegalHoldUserSettings
                         ]
        roleHiddenPerms RoleMember = roleHiddenPerms RoleExternalPartner
        roleHiddenPerms RoleExternalPartner =
            Set.fromList [ ViewLegalHoldTeamSettings
                         , ViewLegalHoldUserSettings
                         ]

-- | See Note [hidden team roles]
class IsPerm perm where
    hasPermission :: TeamMember -> perm -> Bool
    mayGrantPermission :: TeamMember -> perm -> Bool

instance IsPerm Perm where
    hasPermission tm p = p `Set.member` (tm^.permissions.self)
    mayGrantPermission tm p = p `Set.member` (tm^.permissions.copy)

instance IsPerm HiddenPerm where
    hasPermission tm p =
        p `Set.member` (tm ^. permissions . to hiddenPermissionsFromPermissions . hself)
    mayGrantPermission tm p =
        p `Set.member` (tm ^. permissions . to hiddenPermissionsFromPermissions . hcopy)


notTeamMember :: [UserId] -> [TeamMember] -> [UserId]
notTeamMember uids tmms = Set.toList $
    Set.fromList uids `Set.difference` Set.fromList (map (view userId) tmms)

isTeamMember :: Foldable m => UserId -> m TeamMember -> Bool
isTeamMember u = isJust . findTeamMember u

findTeamMember :: Foldable m => UserId -> m TeamMember -> Maybe TeamMember
findTeamMember u = find ((u ==) . view userId)

newPermissions
    :: Set Perm            -- ^ User's permissions
    -> Set Perm            -- ^ Permissions that the user will be able to
                           --   grant to other users (must be a subset)
    -> Maybe Permissions
newPermissions a b
    | b `Set.isSubsetOf` a = Just (Permissions a b)
    | otherwise            = Nothing

fullPermissions :: Permissions
fullPermissions = let p = intToPerms maxBound in Permissions p p

noPermissions :: Permissions
noPermissions = Permissions mempty mempty

-- | Permissions that a user needs to be considered a "service whitelist
-- admin" (can add and remove services from the whitelist).
serviceWhitelistPermissions :: Set Perm
serviceWhitelistPermissions = Set.fromList
    [ AddTeamMember, RemoveTeamMember
    , AddRemoveConvMember
    , SetTeamData
    ]


-- Note [team roles]
-- ~~~~~~~~~~~~
--
-- Client apps have a notion of *team roles*. They are defined as sets of
-- permissions:
--
--     member =
--         {AddRemoveConvMember, Create/DeleteConversation,
--         GetMemberPermissions, GetTeamConversations}
--
--     admin = member +
--         {Add/RemoveTeamMember, SetMemberPermissions, SetTeamData}
--
--     owner = admin +
--         {DeleteTeam, Get/SetBilling}
--
-- For instance, here: https://github.com/wireapp/wire-webapp/blob/dev/app/script/team/TeamPermission.js
--
-- Whenever a user has one of those specific sets of permissions, they are
-- considered a member/admin/owner and the client treats them accordingly
-- (e.g. for an admin it might show a certain button, while for an ordinary
-- user it won't).
--
-- On the backend, however, we don't have such a notion. Instead we have
-- granular (in fact, probably *too* granular) permission masks. Look at
-- 'Perm' and 'Permissions'.
--
-- Admins as a concept don't exist at all, and team owners are defined as
-- "full bitmask". When we do checks like "the backend must not let the last
-- team owner leave the team", this is what we test for. We also never test
-- for "team admin", and instead look at specific permissions.
--
-- Creating a new permission flag is thus very tricky, because if we decide
-- that all team admins must have this new permission, we will have to
-- identify all existing team admins. And if it turns out that some users
-- don't fit into one of those three team roles, we're screwed.

isTeamOwner :: TeamMember -> Bool
isTeamOwner tm = fullPermissions == (tm^.permissions)

permToInt :: Perm -> Word64
permToInt CreateConversation       = 0x0001
permToInt DeleteConversation       = 0x0002
permToInt AddTeamMember            = 0x0004
permToInt RemoveTeamMember         = 0x0008
permToInt AddRemoveConvMember      = 0x0010
permToInt ModifyConvMetadata       = 0x0020
permToInt GetBilling               = 0x0040
permToInt SetBilling               = 0x0080
permToInt SetTeamData              = 0x0100
permToInt GetMemberPermissions     = 0x0200
permToInt GetTeamConversations     = 0x0400
permToInt DeleteTeam               = 0x0800
permToInt SetMemberPermissions     = 0x1000

intToPerm :: Word64 -> Maybe Perm
intToPerm 0x0001 = Just CreateConversation
intToPerm 0x0002 = Just DeleteConversation
intToPerm 0x0004 = Just AddTeamMember
intToPerm 0x0008 = Just RemoveTeamMember
intToPerm 0x0010 = Just AddRemoveConvMember
intToPerm 0x0020 = Just ModifyConvMetadata
intToPerm 0x0040 = Just GetBilling
intToPerm 0x0080 = Just SetBilling
intToPerm 0x0100 = Just SetTeamData
intToPerm 0x0200 = Just GetMemberPermissions
intToPerm 0x0400 = Just GetTeamConversations
intToPerm 0x0800 = Just DeleteTeam
intToPerm 0x1000 = Just SetMemberPermissions
intToPerm _      = Nothing

intToPerms :: Word64 -> Set Perm
intToPerms n =
    let perms = [ 2^i | i <- [0 .. 62], n `testBit` i ] in
    Set.fromList (mapMaybe intToPerm perms)

permsToInt :: Set Perm -> Word64
permsToInt = Set.foldr' (\p n -> n .|. permToInt p) 0

instance ToJSON TeamList where
    toJSON t = object
        $ "teams"    .= _teamListTeams t
        # "has_more" .= _teamListHasMore t
        # []

instance FromJSON TeamList where
    parseJSON = withObject "teamlist" $ \o -> do
        TeamList <$> o .: "teams"
                 <*> o .: "has_more"

instance ToJSON TeamMember where
    toJSON = teamMemberJson (const True)

-- | Show 'Permissions' conditionally.  The condition takes the member that will receive the result
-- into account.  See 'canSeePermsOf'.
teamMemberJson :: (TeamMember -> Bool) -> TeamMember -> Value
teamMemberJson withPerms m = object $
    [ "user"        .= _userId m ] <>
    [ "permissions" .= _permissions m | withPerms m ] <>
    [ "created_by"  .= (fst <$> _invitation m) ] <>
    [ "created_at"  .= (snd <$> _invitation m) ] <>
    [ "legalhold_status"  .= _legalHoldStatus m ]

-- | Use this to construct the condition expected by 'teamMemberJson', 'teamMemberListJson'
canSeePermsOf :: TeamMember -> TeamMember -> Bool
canSeePermsOf seeer seeee =
    seeer `hasPermission` GetMemberPermissions || seeer == seeee

parseTeamMember :: Value -> Parser TeamMember
parseTeamMember = withObject "team-member" $ \o ->
    TeamMember <$> o .:  "user"
               <*> o .:  "permissions"
               <*> parseInvited o
               -- Default to disabled if missing
               <*> o .:?  "legalhold_status" .!= UserLegalHoldDisabled
  where
    parseInvited :: Object -> Parser (Maybe (UserId, UTCTimeMillis))
    parseInvited o = do
        invby <- o .:? "created_by"
        invat <- o .:? "created_at"
        case (invby, invat) of
          (Just b, Just a)   -> pure $ Just (b, a)
          (Nothing, Nothing) -> pure $ Nothing
          _                  -> fail "created_by, created_at"

instance ToJSON TeamMemberList where
    toJSON = teamMemberListJson (const True)

-- | Show a list of team members using 'teamMemberJson'.
teamMemberListJson :: (TeamMember -> Bool) -> TeamMemberList -> Value
teamMemberListJson withPerms l =
    object [ "members" .= map (teamMemberJson withPerms) (_teamMembers l) ]

instance FromJSON TeamMember where
    parseJSON = parseTeamMember

instance FromJSON TeamMemberList where
    parseJSON = withObject "team member list" $ \o ->
        TeamMemberList <$> o .: "members"

instance ToJSON TeamConversation where
    toJSON t = object
        [ "conversation" .= _conversationId t
        , "managed"      .= _managedConversation t
        ]

instance FromJSON TeamConversation where
    parseJSON = withObject "team conversation" $ \o ->
        TeamConversation <$> o .: "conversation" <*> o .: "managed"

instance ToJSON TeamConversationList where
    toJSON t = object ["conversations" .= _teamConversations t]

instance FromJSON TeamConversationList where
    parseJSON = withObject "team conversation list" $ \o -> do
        TeamConversationList <$> o .: "conversations"

instance ToJSON Permissions where
    toJSON p = object
        $ "self" .= permsToInt (_self p)
        # "copy" .= permsToInt (_copy p)
        # []

instance FromJSON Permissions where
    parseJSON = withObject "permissions" $ \o -> do
        s <- intToPerms <$> o .: "self"
        d <- intToPerms <$> o .: "copy"
        case newPermissions s d of
            Nothing -> fail "invalid permissions"
            Just ps -> pure ps

instance ToJSON Role where
    toJSON RoleOwner        = "owner"
    toJSON RoleAdmin        = "admin"
    toJSON RoleMember       = "member"
    toJSON RoleExternalPartner = "partner"

instance FromJSON Role where
    parseJSON = withText "Role" $ \case
        "owner"        -> pure RoleOwner
        "admin"        -> pure RoleAdmin
        "member"       -> pure RoleMember
        "partner"      -> pure RoleExternalPartner
        "collaborator" -> pure RoleExternalPartner
          -- 'collaborator' was used for a short period of time on staging.  if you are
          -- wondering about this, it's probably safe to remove.
          -- ~fisx, Wed Jan 23 16:38:52 CET 2019
        bad            -> fail $ "not a role: " <> show bad

newTeamJson :: NewTeam a -> [Pair]
newTeamJson (NewTeam n i ik _) =
          "name"     .= fromRange n
        # "icon"     .= fromRange i
        # "icon_key" .= (fromRange <$> ik)
        # []

instance ToJSON BindingNewTeam where
    toJSON (BindingNewTeam t) = object $ newTeamJson t

instance ToJSON NonBindingNewTeam where
    toJSON (NonBindingNewTeam t) =
        object
        $ "members" .= (fromRange <$> _newTeamMembers t)
        # newTeamJson t

deriving instance FromJSON BindingNewTeam
deriving instance FromJSON NonBindingNewTeam

instance ToJSON NewTeamMember where
    toJSON t = object ["member" .= _ntmNewTeamMember t]

instance FromJSON NewTeamMember where
    parseJSON = withObject "add team member" $ \o ->
        NewTeamMember <$> o .: "member"

instance ToJSON EventType where
    toJSON TeamCreate   = String "team.create"
    toJSON TeamDelete   = String "team.delete"
    toJSON TeamUpdate   = String "team.update"
    toJSON MemberJoin   = String "team.member-join"
    toJSON MemberUpdate = String "team.member-update"
    toJSON MemberLeave  = String "team.member-leave"
    toJSON ConvCreate   = String "team.conversation-create"
    toJSON ConvDelete   = String "team.conversation-delete"

instance FromJSON EventType where
    parseJSON (String "team.create")              = pure TeamCreate
    parseJSON (String "team.delete")              = pure TeamDelete
    parseJSON (String "team.update")              = pure TeamUpdate
    parseJSON (String "team.member-join")         = pure MemberJoin
    parseJSON (String "team.member-update")       = pure MemberUpdate
    parseJSON (String "team.member-leave")        = pure MemberLeave
    parseJSON (String "team.conversation-create") = pure ConvCreate
    parseJSON (String "team.conversation-delete") = pure ConvDelete
    parseJSON other                               = fail $ "Unknown event type: " <> show other

instance ToJSON Event where
    toJSON = Object . toJSONObject

instance ToJSONObject Event where
    toJSONObject e = HashMap.fromList
        [ "type" .= _eventType e
        , "team" .= _eventTeam e
        , "time" .= _eventTime e
        , "data" .= _eventData e
        ]

instance FromJSON Event where
    parseJSON = withObject "event" $ \o -> do
        ty <- o .:  "type"
        dt <- o .:? "data"
        Event ty <$> o .: "team"
                 <*> o .: "time"
                 <*> parseEventData ty dt

instance ToJSON EventData where
    toJSON (EdTeamCreate   tem)       = toJSON tem
    toJSON (EdMemberJoin   usr)       = object ["user" .= usr]
    toJSON (EdMemberUpdate usr mPerm) = object $ "user" .= usr
                                               # "permissions" .= mPerm
                                               # []
    toJSON (EdMemberLeave  usr)       = object ["user" .= usr]
    toJSON (EdConvCreate   cnv)       = object ["conv" .= cnv]
    toJSON (EdConvDelete   cnv)       = object ["conv" .= cnv]
    toJSON (EdTeamUpdate   upd)       = toJSON upd

parseEventData :: EventType -> Maybe Value -> Parser (Maybe EventData)
parseEventData MemberJoin Nothing  = fail "missing event data for type 'team.member-join'"
parseEventData MemberJoin (Just j) = do
    let f o = Just . EdMemberJoin <$> o .: "user"
    withObject "member join data" f j

parseEventData MemberUpdate Nothing  = fail "missing event data for type 'team.member-update"
parseEventData MemberUpdate (Just j) = do
    let f o = Just <$> (EdMemberUpdate <$> o .: "user" <*> o .:? "permissions")
    withObject "member update data" f j

parseEventData MemberLeave Nothing  = fail "missing event data for type 'team.member-leave'"
parseEventData MemberLeave (Just j) = do
    let f o = Just . EdMemberLeave <$> o .: "user"
    withObject "member leave data" f j

parseEventData ConvCreate Nothing  = fail "missing event data for type 'team.conversation-create"
parseEventData ConvCreate (Just j) = do
    let f o = Just . EdConvCreate  <$> o .: "conv"
    withObject "conversation create data" f j

parseEventData ConvDelete Nothing  = fail "missing event data for type 'team.conversation-delete"
parseEventData ConvDelete (Just j) = do
    let f o = Just . EdConvDelete  <$> o .: "conv"
    withObject "conversation delete data" f j

parseEventData TeamCreate Nothing  = fail "missing event data for type 'team.create'"
parseEventData TeamCreate (Just j) = Just . EdTeamCreate <$> parseJSON j

parseEventData TeamUpdate Nothing  = fail "missing event data for type 'team.update'"
parseEventData TeamUpdate (Just j) = Just . EdTeamUpdate <$> parseJSON j

parseEventData _ Nothing  = pure Nothing
parseEventData t (Just _) = fail $ "unexpected event data for type " <> show t

instance ToJSON TeamUpdateData where
    toJSON u = object
        $ "name"     .= _nameUpdate u
        # "icon"     .= _iconUpdate u
        # "icon_key" .= _iconKeyUpdate u
        # []

instance FromJSON TeamUpdateData where
    parseJSON = withObject "team update data" $ \o -> do
        name     <- o .:? "name"
        icon     <- o .:? "icon"
        icon_key <- o .:? "icon_key"
        when (isNothing name && isNothing icon && isNothing icon_key) $
            fail "TeamUpdateData: no update data specified"
        either fail pure $ TeamUpdateData <$> maybe (pure Nothing) (fmap Just . checkedEitherMsg "name")     name
                                          <*> maybe (pure Nothing) (fmap Just . checkedEitherMsg "icon")     icon
                                          <*> maybe (pure Nothing) (fmap Just . checkedEitherMsg "icon_key") icon_key

instance FromJSON TeamMemberDeleteData where
    parseJSON = withObject "team-member-delete-data" $ \o ->
        TeamMemberDeleteData <$> (o .:? "password")

instance ToJSON TeamMemberDeleteData where
    toJSON tmd = object
        [ "password" .= _tmdAuthPassword tmd
        ]

instance FromJSON TeamDeleteData where
    parseJSON = withObject "team-delete-data" $ \o ->
        TeamDeleteData <$> o .: "password"

instance ToJSON TeamDeleteData where
    toJSON tdd = object
        [ "password" .= _tdAuthPassword tdd
        ]

#ifdef WITH_CQL
instance Cql.Cql Role where
    ctype = Cql.Tagged Cql.IntColumn

    toCql RoleOwner        = Cql.CqlInt 1
    toCql RoleAdmin        = Cql.CqlInt 2
    toCql RoleMember       = Cql.CqlInt 3
    toCql RoleExternalPartner = Cql.CqlInt 4

    fromCql (Cql.CqlInt i) = case i of
        1 -> return RoleOwner
        2 -> return RoleAdmin
        3 -> return RoleMember
        4 -> return RoleExternalPartner
        n -> fail $ "Unexpected Role value: " ++ show n
    fromCql _ = fail "Role value: int expected"

instance Cql.Cql Permissions where
    ctype = Cql.Tagged $ Cql.UdtColumn "permissions" [("self", Cql.BigIntColumn), ("copy", Cql.BigIntColumn)]

    toCql p =
        let f = Cql.CqlBigInt . fromIntegral . permsToInt in
        Cql.CqlUdt [("self", f (p^.self)), ("copy", f (p^.copy))]

    fromCql (Cql.CqlUdt p) = do
        let f = intToPerms . fromIntegral :: Int64 -> Set.Set Perm
        s <- Err.note "missing 'self' permissions" ("self" `lookup` p) >>= Cql.fromCql
        d <- Err.note "missing 'copy' permissions" ("copy" `lookup` p) >>= Cql.fromCql
        r <- Err.note "invalid permissions" (newPermissions (f s) (f d))
        pure r
    fromCql _ = fail "permissions: udt expected"
#endif<|MERGE_RESOLUTION|>--- conflicted
+++ resolved
@@ -211,19 +211,11 @@
     } deriving (Show, Generic)
 
 data TeamMember = TeamMember
-<<<<<<< HEAD
     { _userId          :: UserId
     , _permissions     :: Permissions
     , _invitation      :: Maybe (UserId, UTCTimeMillis)
     , _legalHoldStatus :: UserLegalHoldStatus
-    }
-    deriving (Eq, Ord, Show)
-=======
-    { _userId      :: UserId
-    , _permissions :: Permissions
-    , _invitation  :: Maybe (UserId, UTCTimeMillis)
     } deriving (Eq, Ord, Show, Generic)
->>>>>>> dd915159
 
 newtype TeamMemberList = TeamMemberList
     { _teamMembers :: [TeamMember]
