--- conflicted
+++ resolved
@@ -31,27 +31,16 @@
     , runHandler
     ) where
 
-<<<<<<< HEAD
+import Imports hiding (log)
 import Bilge (MonadHttp, Manager, RequestId (..))
-=======
-import Imports hiding (log)
-import Bilge (MonadHttp, Manager, newManager, RequestId (..))
->>>>>>> 20a1b74f
 import Bilge.RPC (HasRequestId (..))
 import CargoHold.Options as Opt
 import Control.Error (ExceptT, exceptT)
 import Control.Lens (view, makeLenses, set, (^.))
 import Control.Monad.Catch (MonadCatch, MonadThrow, MonadMask)
 import Control.Monad.Trans.Resource (ResourceT, runResourceT, transResourceT)
-<<<<<<< HEAD
 import Data.Default
 import Data.Metrics.Middleware (Metrics)
-import Data.Maybe
-import Data.Monoid
-=======
-import Data.Default (def)
-import Data.Metrics.Middleware (Metrics)
->>>>>>> 20a1b74f
 import Network.HTTP.Client (ManagerSettings (..), responseTimeoutMicro)
 import Network.HTTP.Client.TLS
 import Network.Connection as NC
@@ -60,11 +49,6 @@
 import Network.Wai.Utilities (Error (..), lookupRequestId)
 import System.X509 (getSystemCertificateStore)
 import System.Logger.Class hiding (settings)
-<<<<<<< HEAD
-import Prelude hiding (log)
-=======
-import Util.Options
->>>>>>> 20a1b74f
 
 import qualified Bilge
 import qualified CargoHold.AWS                as AWS
@@ -95,9 +79,8 @@
                     . Log.setFormat Nothing
                     $ Log.defSettings
     mgr  <- initHttpManager
-<<<<<<< HEAD
     ama  <- initAws (o^.optAws) lgr mgr
-    return $ Env ama met lgr mgr mempty (o^.optSettings)
+    return $ Env ama met lgr mgr def (o^.optSettings)
 
 initAws :: AWSOpts -> Logger -> Manager -> IO AWS.Env
 initAws o l m = AWS.mkEnv l
@@ -106,20 +89,6 @@
                           (o^.awsS3Bucket)
                           (o^.awsCloudFront)
                           m
-=======
-    awe  <- initAws o lgr mgr
-    return $ Env awe met lgr mgr def (o^.optSettings)
-
-initAws :: Opts -> Logger -> Manager -> IO AwsEnv
-initAws o l m = do
-    let awsOpts = o^.optAws
-    amz  <- Aws.newEnv l m $ liftM2 (,) (awsOpts^.awsKeyId) (awsOpts^.awsSecretKey)
-    sig  <- newCloudFrontEnv (o^.optAws.awsCloudFront) (o^.optSettings.setDownloadLinkTTL)
-    let s3cfg         = endpointToConfig (awsOpts^.awsS3Endpoint)
-        s3cfgDownload = maybe s3cfg endpointToConfig (awsOpts^.awsS3DownloadEndpoint)
-
-    return $! AwsEnv amz s3cfgDownload s3cfg (awsOpts^.awsS3Bucket) sig
->>>>>>> 20a1b74f
   where
     downloadEndpoint = fromMaybe (o^.awsS3Endpoint) (o^.awsS3DownloadEndpoint)
 
@@ -194,9 +163,5 @@
 
 runHandler :: Env -> Request -> Handler ResponseReceived -> Continue IO -> IO ResponseReceived
 runHandler e r h k =
-<<<<<<< HEAD
-    let e' = set requestId (maybe mempty RequestId (lookupRequestId r)) e
-=======
     let e' = set requestId (maybe def RequestId (lookupRequestId r)) e
->>>>>>> 20a1b74f
     in runAppT e' (exceptT (Server.onError (_appLogger e) (_metrics e) r k) return h)