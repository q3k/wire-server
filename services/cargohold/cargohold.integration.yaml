cargohold:
  host: 0.0.0.0
  port: 8084

aws:
<<<<<<< HEAD
  s3Endpoint: https://s3.eu-west-1.amazonaws.com # http://localhost:4570
  s3Bucket: <insert-bucket-name-here>
=======
  # TODO: Check AWS loadCredentialsFromEnv
  keyId: dummykey # <-- insert-key-id-here
  secretKey: dummysecret # <-- insert-secret-key-here
  s3Bucket: dummy-bucket # <-- insert-bucket-name-here
  s3Endpoint: http://localhost:4570 # https://s3-eu-west-1.amazonaws.com:443
  # s3DownloadEndpoint: http://fake-s3:4570
  # ^ When not using a real S3 service, we may need to use a different,
  #   publicly accessible endpoint for downloading assets.
  #
>>>>>>> fdbf843b
  # If you want to use cloudfront for asset downloads
  # cloudFront:
  #   domain: <insert-cloudfront-domain-here>
  #   keyPairId: <insert-keypair-id-here>
  #   privateKey: cf-pk.pem

settings:
  maxTotalBytes: 27262976
  downloadLinkTTL: 300    # Seconds<|MERGE_RESOLUTION|>--- conflicted
+++ resolved
@@ -3,20 +3,12 @@
   port: 8084
 
 aws:
-<<<<<<< HEAD
-  s3Endpoint: https://s3.eu-west-1.amazonaws.com # http://localhost:4570
-  s3Bucket: <insert-bucket-name-here>
-=======
-  # TODO: Check AWS loadCredentialsFromEnv
-  keyId: dummykey # <-- insert-key-id-here
-  secretKey: dummysecret # <-- insert-secret-key-here
   s3Bucket: dummy-bucket # <-- insert-bucket-name-here
   s3Endpoint: http://localhost:4570 # https://s3-eu-west-1.amazonaws.com:443
   # s3DownloadEndpoint: http://fake-s3:4570
   # ^ When not using a real S3 service, we may need to use a different,
   #   publicly accessible endpoint for downloading assets.
   #
->>>>>>> fdbf843b
   # If you want to use cloudfront for asset downloads
   # cloudFront:
   #   domain: <insert-cloudfront-domain-here>
